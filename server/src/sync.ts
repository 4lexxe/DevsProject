import sequelize from './infrastructure/database/db';

import Role from './modules/role/Role';
import { rolesIniciales } from './modules/role/Role';
import Permission from './modules/role/Permission';
import RolePermission from './modules/role/RolePermission';
import User from './modules/user/User';
import Admin from './modules/admin/Admin';
import SectionHeader from './modules/headerSection/HeaderSection';
import Recourse from './modules/resource/Resource';
import Rating from './modules/resource/rating/Rating';
import Comment from './modules/resource/comment/Comment';
import RoadMap from './modules/roadmap/RoadMap';

/* Modelos relacionados con el area de cursos */
import Category from './modules/category/Category';
import CareerType from './modules/careerType/CareerType';
import Course from './modules/course/Course';
import { CourseCategory } from './modules/course/Course';
import Section from './modules/section/Section';
import Content from './modules/content/Content';

// sync.ts
async function syncDatabase() {
  try {
    await sequelize.authenticate();

    // Orden CORREGIDO
    await Permission.sync({ force: true });
    await Role.sync({ force: true });
    await RolePermission.sync({ force: true }); // ¡Primero debe existir esta tabla!

    // Poblar datos DESPUÉS de crear todas las tablas
<<<<<<< HEAD
    await seedInitialData();
=======
     await seedInitialData(); 
>>>>>>> 87b26d59

    await User.sync({ force: true });

    await Admin.sync({ force: true });

    await SectionHeader.sync({ force: true });

    await Recourse.sync({ force: true });

    await Category.sync({ force: true });
    await CareerType.sync({ force: true })
    await Course.sync({ force: true });
    await CourseCategory.sync({ force: true });
    await Section.sync({ force: true });

    await Content.sync({ force: true });


    await Rating.sync({ force: true });

    await Comment.sync({ force: true });
    await Recourse.sync({ force: true });

    await RoadMap.sync({ force: true });
    
    console.log('¡Sincronización exitosa!');
  } catch (error) {
    console.error('Error:', error);
  } finally {
    await sequelize.close();
  }
}

<<<<<<< HEAD
async function seedInitialData() {
=======
 async function seedInitialData() {
>>>>>>> 87b26d59
  for (const roleData of rolesIniciales) {
    const [role] = await Role.findOrCreate({
      where: { name: roleData.name },
      defaults: { 
        name: roleData.name, 
        description: roleData.description 
      },
    });

    const permissions = await Permission.findAll({
      where: { name: roleData.permissions }
    });

    // Modificar esta parte
    if (permissions.length > 0) {
      await Promise.all(permissions.map(async (permission) => {
        await role.addPermission(permission);
      }));
    }
  }
<<<<<<< HEAD
}
=======
} 
>>>>>>> 87b26d59

syncDatabase();<|MERGE_RESOLUTION|>--- conflicted
+++ resolved
@@ -31,11 +31,7 @@
     await RolePermission.sync({ force: true }); // ¡Primero debe existir esta tabla!
 
     // Poblar datos DESPUÉS de crear todas las tablas
-<<<<<<< HEAD
-    await seedInitialData();
-=======
      await seedInitialData(); 
->>>>>>> 87b26d59
 
     await User.sync({ force: true });
 
@@ -69,11 +65,7 @@
   }
 }
 
-<<<<<<< HEAD
-async function seedInitialData() {
-=======
  async function seedInitialData() {
->>>>>>> 87b26d59
   for (const roleData of rolesIniciales) {
     const [role] = await Role.findOrCreate({
       where: { name: roleData.name },
@@ -94,10 +86,6 @@
       }));
     }
   }
-<<<<<<< HEAD
-}
-=======
 } 
->>>>>>> 87b26d59
 
 syncDatabase();