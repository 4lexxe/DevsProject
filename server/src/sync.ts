import sequelize from './infrastructure/database/db';

import Role from './modules/role/Role';
import { rolesIniciales } from './modules/role/Role';
import Permission from './modules/role/Permission';
import RolePermission from './modules/role/RolePermission';
import User from './modules/user/User';
import Admin from './modules/admin/Admin';
import SectionHeader from './modules/headerSection/HeaderSection';
import Recourse from './modules/resource/Resource';
<<<<<<< HEAD
import Rating from './modules/resource/rating/Rating';
import Comment from './modules/resource/comment/Comment';
=======
import RoadMap from './modules/roadmap/RoadMap';
>>>>>>> 14335afa

/* Modelos relacionados con el area de cursos */
import Category from './modules/category/Category';
import CareerType from './modules/careerType/CareerType';
import Course from './modules/course/Course';
import { CourseCategory } from './modules/course/Course';
import Section from './modules/section/Section';
import Content from './modules/content/Content';

// sync.ts
async function syncDatabase() {
  try {
    await sequelize.authenticate();

    // Orden CORREGIDO
    await Permission.sync({ force: true });
    await Role.sync({ force: true });
    await RolePermission.sync({ force: true }); // ¡Primero debe existir esta tabla!

    // Poblar datos DESPUÉS de crear todas las tablas
    /* await seedInitialData(); */

    await User.sync({ force: true });

    await Admin.sync({ force: true });

    await SectionHeader.sync({ force: true });

    await Recourse.sync({ force: true });

    await Category.sync({ force: true });
    await CareerType.sync({ force: true })
    await Course.sync({ force: true });
    await CourseCategory.sync({ force: true });
    await Section.sync({ force: true });

    await Content.sync({ force: true });


<<<<<<< HEAD
    await Rating.sync({ force: true });

    await Comment.sync({ force: true });
=======
    await Recourse.sync({ force: true });

    await RoadMap.sync({ force: true });
>>>>>>> 14335afa
    
    console.log('¡Sincronización exitosa!');
  } catch (error) {
    console.error('Error:', error);
  } finally {
    await sequelize.close();
  }
}

/* async function seedInitialData() {
  for (const roleData of rolesIniciales) {
    const [role] = await Role.findOrCreate({
      where: { name: roleData.name },
      defaults: { 
        name: roleData.name, 
        description: roleData.description 
      },
    });

    const permissions = await Permission.findAll({
      where: { name: roleData.permissions }
    });

    // Modificar esta parte
    if (permissions.length > 0) {
      await Promise.all(permissions.map(async (permission) => {
        await role.addPermission(permission);
      }));
    }
  }
} */

syncDatabase();<|MERGE_RESOLUTION|>--- conflicted
+++ resolved
@@ -8,12 +8,9 @@
 import Admin from './modules/admin/Admin';
 import SectionHeader from './modules/headerSection/HeaderSection';
 import Recourse from './modules/resource/Resource';
-<<<<<<< HEAD
 import Rating from './modules/resource/rating/Rating';
 import Comment from './modules/resource/comment/Comment';
-=======
 import RoadMap from './modules/roadmap/RoadMap';
->>>>>>> 14335afa
 
 /* Modelos relacionados con el area de cursos */
 import Category from './modules/category/Category';
@@ -34,7 +31,7 @@
     await RolePermission.sync({ force: true }); // ¡Primero debe existir esta tabla!
 
     // Poblar datos DESPUÉS de crear todas las tablas
-    /* await seedInitialData(); */
+     await seedInitialData(); 
 
     await User.sync({ force: true });
 
@@ -53,15 +50,12 @@
     await Content.sync({ force: true });
 
 
-<<<<<<< HEAD
     await Rating.sync({ force: true });
 
     await Comment.sync({ force: true });
-=======
     await Recourse.sync({ force: true });
 
     await RoadMap.sync({ force: true });
->>>>>>> 14335afa
     
     console.log('¡Sincronización exitosa!');
   } catch (error) {
@@ -71,7 +65,7 @@
   }
 }
 
-/* async function seedInitialData() {
+ async function seedInitialData() {
   for (const roleData of rolesIniciales) {
     const [role] = await Role.findOrCreate({
       where: { name: roleData.name },
@@ -92,6 +86,6 @@
       }));
     }
   }
-} */
+} 
 
 syncDatabase();