import sequelize from "./infrastructure/database/db";

import Role from "./modules/role/Role";
import { rolesIniciales } from "./modules/role/Role";
import Permission from "./modules/role/Permission";
import RolePermission from "./modules/role/RolePermission";
import User from "./modules/user/User";
import Admin from "./modules/admin/Admin";
import Session from "./modules/auth/models/Session";
import SectionHeader from "./modules/headerSection/HeaderSection";
import Recourse from "./modules/resource/Resource";
import Rating from "./modules/resource/rating/Rating";
import Comment from "./modules/resource/comment/Comment";
import RoadMap from "./modules/roadmap/RoadMap";

/* Modelos relacionados con el area de cursos */
import Category from "./modules/course/models/Category";
import CareerType from "./modules/course/models/CareerType";
import Course from "./modules/course/models/Course";
import { CourseCategory } from "./modules/course/models/Course";
import Section from "./modules/course/models/Section";
import Content from "./modules/course/models/Content";
<<<<<<< HEAD
import Progress from "./modules/course/models/Progress";
=======
import ContentFiles from "./modules/course/models/ContentFiles";
>>>>>>> 5e9bd51c

/* Modelos relacionas con la pasarela de pagos membresia/suscripcion */
import PlanDiscountEvent from "./modules/subscription/models/PlanDiscountEvent";
import Invoice from "./modules/subscription/models/Invoice";
import Subscription from "./modules/subscription/models/Subscription";
import MPSubscription from "./modules/subscription/models/MPSubscription";
import SubscriptionPayment from "./modules/subscription/models/SubscriptionPayment";
import Plan from "./modules/subscription/models/Plan";

/* Modelos relacionados con las compras de cursos */
import Cart from "./modules/purchase/models/Cart";
import CartCourse from "./modules/purchase/models/CartCourse";
import Preference from "./modules/purchase/models/Preference";
import PreferencePayment from "./modules/purchase/models/PreferencePayment";
import CourseDiscountEvent, { CourseDiscountEventAssociation } from "./modules/purchase/models/CourseDiscountEvent";
import CourseAccess from "./modules/purchase/models/CourseAccess";

import MPWebhookEvent from "./modules/webhook/MPWebhookEvent";
// Importar las asociaciones
import "./modules/purchase/models/Associations";

// sync.ts
async function syncDatabase() {
  try {
    await sequelize.authenticate();

    // Orden CORREGIDO
    await Permission.sync({ force: true });
    await Role.sync({ force: true });
    await RolePermission.sync({ force: true }); // ¡Primero debe existir esta tabla!

    // Poblar datos DESPUÉS de crear todas las tablas
    await seedInitialData();

    await User.sync({ force: true });
    await Admin.sync({ force: true });
    await Session.sync({ force: true });

    await SectionHeader.sync({ force: true });

    await Recourse.sync({ force: true });

    await Rating.sync({ force: true });

    await Comment.sync({ force: true });
    await Recourse.sync({ force: true });

    await RoadMap.sync({ force: true });
    /* Area de cursos */
    await Category.sync({ force: true });
    await CareerType.sync({ force: true });
    await Course.sync({ force: true });
    await CourseCategory.sync({ force: true });
    await Section.sync({ force: true });
    await Content.sync({ force: true });
<<<<<<< HEAD
    await Progress.sync({ force: true });
=======
    await ContentFiles.sync({ force: true });
>>>>>>> 5e9bd51c

    // Area de pagos
    await MPWebhookEvent.sync({ force: true });
    await Plan.sync({ force: true });
    await PlanDiscountEvent.sync({ force: true });
    await MPSubscription.sync({ force: true });
    await Subscription.sync({ force: true }); 
    await SubscriptionPayment.sync({ force: true });
    await Invoice.sync({ force: true });

    // Area de compras de cursos
    await CourseDiscountEvent.sync({ force: true });
    await CourseDiscountEventAssociation.sync({ force: true });
    await CourseAccess.sync({ force: true });
    await Preference.sync({ force: true });
    await Cart.sync({ force: true });
    await CartCourse.sync({ force: true });
    await PreferencePayment.sync({ force: true });

    console.log("¡Sincronización exitosa!");
  } catch (error) {
    console.error("Error:", error);
  } finally {
    await sequelize.close();
  }
}

async function seedInitialData() {
  for (const roleData of rolesIniciales) {
    const [role] = await Role.findOrCreate({
      where: { name: roleData.name },
      defaults: {
        name: roleData.name,
        description: roleData.description,
      },
    });

    const permissions = await Permission.findAll({
      where: { name: roleData.permissions },
    });

    // Modificar esta parte
    if (permissions.length > 0) {
      await Promise.all(
        permissions.map(async (permission) => {
          await role.addPermission(permission);
        })
      );
    }
  }
}

syncDatabase();<|MERGE_RESOLUTION|>--- conflicted
+++ resolved
@@ -20,11 +20,7 @@
 import { CourseCategory } from "./modules/course/models/Course";
 import Section from "./modules/course/models/Section";
 import Content from "./modules/course/models/Content";
-<<<<<<< HEAD
-import Progress from "./modules/course/models/Progress";
-=======
 import ContentFiles from "./modules/course/models/ContentFiles";
->>>>>>> 5e9bd51c
 
 /* Modelos relacionas con la pasarela de pagos membresia/suscripcion */
 import PlanDiscountEvent from "./modules/subscription/models/PlanDiscountEvent";
@@ -80,11 +76,7 @@
     await CourseCategory.sync({ force: true });
     await Section.sync({ force: true });
     await Content.sync({ force: true });
-<<<<<<< HEAD
-    await Progress.sync({ force: true });
-=======
     await ContentFiles.sync({ force: true });
->>>>>>> 5e9bd51c
 
     // Area de pagos
     await MPWebhookEvent.sync({ force: true });
