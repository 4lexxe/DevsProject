--- conflicted
+++ resolved
@@ -10,16 +10,10 @@
   public coverImage!: string;
   public moduleType!: 'Introductorio' | 'Principiante' | 'Intermedio' | 'Avanzado' | 'Experto' | 'Insano Hardcore';
   public colorGradient!: string[];
-<<<<<<< HEAD
+  public driveFolderId?: string;
   
   // Asociaciones
   public course?: Course;
-  
-=======
-  public driveFolderId?: string;
-  public course!: Course; // Relación con el curso
-
->>>>>>> 342e9fa8
   public readonly createdAt!: Date;
   public readonly updatedAt!: Date;
 
