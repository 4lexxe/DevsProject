--- conflicted
+++ resolved
@@ -4,13 +4,10 @@
 import Section from "../models/Section";
 import User from "../../user/User";
 import { BaseController } from "./BaseController";
-<<<<<<< HEAD
 import { EncryptionUtils } from "../../../shared/utils/encryption.utils";
 import { validateCourseAccess } from "../../../shared/middleware/courseAccessMiddleware";
-=======
 import ContentFiles from "../models/ContentFiles";
 import DriveService from "../../drive/services/driveService";
->>>>>>> 342e9fa8
 
 export default class ContentController extends BaseController {
   static driveService = new DriveService();
@@ -82,13 +79,12 @@
   } catch (error) {
       ContentController.handleServerError(res, req, error, "Error al obtener el quiz");
   }
-};
+  };
 
   // Obtener un contenido por ID con IDs del siguiente y anterior contenido en la misma sección
   static getByIdWithNavigation: RequestHandler = async (req, res) => {
     try {
       const { id } = req.params;
-<<<<<<< HEAD
       
       // Desencriptar ID si es necesario
       let contentId: number;
@@ -99,11 +95,7 @@
       }
       
       const content = await Content.findByPk(contentId, {
-        include: [{ model: Section, as: "section" }],
-=======
-      const content = await Content.findByPk(id, {
         include: [{ model: Section, as: "section" }, { model: ContentFiles, as: "files", separate: true, order: [["position", "ASC"]] }],
->>>>>>> 342e9fa8
       });
 
       if (!content) {
@@ -211,7 +203,7 @@
     } catch (error) {
       ContentController.handleServerError(res, req, error, "Error al crear el contenido");
     }
-  }
+  };
 
   // Actualizar un contenido por ID
   static update: RequestHandler = async (req, res) => {
@@ -280,7 +272,7 @@
     } catch (error) {
       ContentController.handleServerError(res, req, error, "Error al actualizar el quiz del contenido");
     }
-  }
+  };
 
   // Eliminar un quiz de un contenido por ID
   static deleteQuiz: RequestHandler = async (req, res) => {
@@ -301,7 +293,7 @@
     } catch (error) {
       ContentController.handleServerError(res, req, error, "Error al eliminar el quiz del contenido");
     }
-  }
+  };
 
   // Eliminar un contenido por ID
   static delete: RequestHandler = async (req, res) => {
