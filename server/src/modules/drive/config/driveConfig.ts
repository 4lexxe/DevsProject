--- conflicted
+++ resolved
@@ -105,18 +105,6 @@
   archives: [
     'application/zip',
     'application/x-rar-compressed',
-<<<<<<< HEAD
-    'application/x-tar',
-    'application/gzip'
-  ],
-  code: [
-    'text/javascript',
-    'text/html',
-    'text/css',
-    'application/json',
-    'application/xml',
-    'text/xml'
-=======
     'application/x-tar'
   ],
   code: [
@@ -125,7 +113,6 @@
     'text/javascript',
     'text/css',
     'text/html'
->>>>>>> 5e9bd51c
   ]
 };
 
