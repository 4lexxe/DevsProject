import { Router } from 'express';
import { UserController } from '../user/userController';
import { authMiddleware } from '../../shared/middleware/authMiddleware';
import { geoMiddleware } from '../../shared/middleware/geo.middleware';
import { permissionsMiddleware } from '../../shared/middleware/permissionsMiddleware';
<<<<<<< HEAD
import { checkRole } from '../../shared/middleware/checkRole';
=======
import validatorUser from './validators/userValidator';
import subscriptionDataValidator from './validators/subscriptionDataValidator';

>>>>>>> 89bc2f03

const router = Router();

// Middleware de geolocalización (opcional, aplica según necesidad)
router.use(geoMiddleware);

// Rutas públicas
router.get('/users', UserController.getUsers); // Obtener todos los usuarios (público)
router.get('/users/:id', UserController.getUserById); // Obtener un usuario por ID (público)

// Rutas que requieren autenticación y permisos
router.get('/users/:id/security',
  authMiddleware, // Requiere autenticación
  permissionsMiddleware(['view:security_details']),  // Verificar permisos
  UserController.getUserSecurityDetails
);

//Actualizar datos necesarios del usuario para la suscripción
router.put('/users/:id/subscription',  subscriptionDataValidator, UserController.updateForSubscription);

router.put('/users/:id', 
  authMiddleware, // Requiere autenticación
<<<<<<< HEAD
  checkRole(['admin', 'superadmin']),  // Verificar roles (como en adminRoutes.ts)
  ...UserController.userValidations, 
=======
  permissionsMiddleware(['manage:users']),  // Verificar permisos
  validatorUser,
>>>>>>> 89bc2f03
  UserController.updateUser
);

router.delete('/users/:id', 
  authMiddleware, // Requiere autenticación
  checkRole(['admin', 'superadmin']),  // Verificar roles (como en adminRoutes.ts)
  UserController.deleteUser
);

export default router;<|MERGE_RESOLUTION|>--- conflicted
+++ resolved
@@ -3,13 +3,9 @@
 import { authMiddleware } from '../../shared/middleware/authMiddleware';
 import { geoMiddleware } from '../../shared/middleware/geo.middleware';
 import { permissionsMiddleware } from '../../shared/middleware/permissionsMiddleware';
-<<<<<<< HEAD
-import { checkRole } from '../../shared/middleware/checkRole';
-=======
 import validatorUser from './validators/userValidator';
 import subscriptionDataValidator from './validators/subscriptionDataValidator';
 
->>>>>>> 89bc2f03
 
 const router = Router();
 
@@ -32,13 +28,8 @@
 
 router.put('/users/:id', 
   authMiddleware, // Requiere autenticación
-<<<<<<< HEAD
-  checkRole(['admin', 'superadmin']),  // Verificar roles (como en adminRoutes.ts)
-  ...UserController.userValidations, 
-=======
   permissionsMiddleware(['manage:users']),  // Verificar permisos
   validatorUser,
->>>>>>> 89bc2f03
   UserController.updateUser
 );
 
