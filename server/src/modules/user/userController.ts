--- conflicted
+++ resolved
@@ -61,13 +61,8 @@
 
 export class UserController {
 
-<<<<<<< HEAD
   // Obtener datos públicos básicos de todos los usuarios (público)
   static async getPublicUsers(req: Request, res: Response): Promise<void> {
-=======
-  // Obtener todos los usuarios (público)
-  static async getUsers(_req: Request, res: Response): Promise<void> {
->>>>>>> 8831fed5
     try {
       const users = await User.findAll({
         attributes: ['id', 'name', 'username', 'displayName', 'avatar'], // Agregamos avatar
