--- conflicted
+++ resolved
@@ -1,33 +1,3 @@
-<<<<<<< HEAD
-import CoursesList from "../components/Courses/CoursesList";
-import { getCourses } from "../services/courseServices";
-import { getCoursesByCategory } from "@/home/services/categoriesService";
-import { useParams } from "react-router-dom";
-import { useState, useEffect } from "react";
-import { Link } from "react-router-dom";
-
-export default function CoursesPage({ activeByCategory = false }) {
-  const { categoryId } = useParams<{ categoryId: string | undefined }>();
-
-  const [courses, setCourses] = useState<any[]>([]);
-  const fetchCourses = async () => {
-    try {
-      const data = await getCourses();
-      setCourses(data);
-    } catch (error) {
-      console.error("No se pudieron cargar los cursos", error);
-    }
-  };
-
-  const fetchCoursesByCategory = async () => {
-    if (categoryId) {
-      try {
-        const data = await getCoursesByCategory(categoryId);
-        setCourses(data);
-      } catch (error) {
-        console.error("No se pudo obtener los cursos por categoria: ", error);
-      }
-=======
 import { useState } from 'react'
 import { useQuery, useMutation, useQueryClient } from '@tanstack/react-query'
 import { 
@@ -98,7 +68,6 @@
     onError: (error) => {
       console.error('Error al eliminar:', error)
       toast.error('Error al eliminar el curso')
->>>>>>> dadb5e78
     }
   })
 
@@ -135,35 +104,31 @@
   }
 
   return (
-<<<<<<< HEAD
-    <div className="min-h-screen bg-gray-50">
-      <div className="max-w-5xl mx-auto">
-        {/* Header section */}
-        <div className="px-4 py-6 md:py-8 border-b border-gray-200">
-          <div className="flex items-center justify-between">
-            <h1 className="text-xl md:text-2xl font-semibold text-gray-900">
-              Todos los Cursos
-            </h1>
-            <Link to="/course/form">
-              <button className="inline-flex items-center px-4 py-2 text-sm font-medium text-white bg-blue-600 rounded-lg hover:bg-blue-700 focus:outline-none focus:ring-2 focus:ring-blue-500 focus:ring-offset-2 transition-colors">
-                Crear curso
-              </button>
-            </Link>
-=======
     <div className="space-y-6">
       {/* Header */}
       <div className="flex justify-between items-center">
         <div>
           <h1 className="text-2xl font-bold text-gray-900">Gestión de Cursos</h1>
           <p className="text-gray-600">Administra todos los cursos de la plataforma</p>
-        </div>
-        <Link
-          to="/courses/new"
-          className="bg-primary-600 hover:bg-primary-700 text-white px-4 py-2 rounded-lg flex items-center gap-2 transition-colors"
-        >
-          <Plus className="h-4 w-4" />
-          Nuevo Curso
-        </Link>
+        </div> 
+        <div className="flex gap-3">
+          <Link
+            to="/courses/discount-events"
+            className="bg-blue-600 hover:bg-blue-700 text-white px-4 py-2 rounded-lg flex items-center gap-2 transition-colors"
+          >
+            <svg className="h-4 w-4" fill="none" stroke="currentColor" viewBox="0 0 24 24">
+              <path strokeLinecap="round" strokeLinejoin="round" strokeWidth={2} d="M7 7h.01M7 3h5c.512 0 1.024.195 1.414.586l7 7a2 2 0 010 2.828l-7 7a2 2 0 01-2.828 0l-7-7A1.994 1.994 0 013 12V7a4 4 0 014-4z" />
+            </svg>
+            Descuentos
+          </Link>
+          <Link
+            to="/courses/new"
+            className="bg-primary-600 hover:bg-primary-700 text-white px-4 py-2 rounded-lg flex items-center gap-2 transition-colors"
+          >
+            <Plus className="h-4 w-4" />
+            Nuevo Curso
+          </Link>
+        </div>
       </div>
 
       {/* Stats Cards */}
@@ -242,7 +207,6 @@
               <option value="draft">Borrador</option>
               <option value="inactive">Inactivos</option>
             </select>
->>>>>>> dadb5e78
           </div>
         </div>
       </div>
