--- conflicted
+++ resolved
@@ -48,16 +48,6 @@
               <Route path="students" element={<StudentsPage />} />
               <Route path="students/:id" element={<StudentProfilePage />} />
               <Route path="students/:id/edit" element={<StudentEditPage />} />
-<<<<<<< HEAD
-              <Route path="courses" element={<CoursesPage />} />
-              <Route path="courses/:id" element={<CourseDetailPage />} />
-              <Route path="courses/:id/edit" element={<CourseFormPage />} />
-              <Route path="courses/new" element={<CourseFormPage />} />
-              <Route path="courses/:courseId/section/form" element={<SectionFormPage />} />
-              <Route path="courses/:courseId/section/:sectionId/edit" element={<SectionFormPage />} />
-              <Route path="courses/:courseId/section/content/:contentId" element={<ContentPage />} />
-              <Route path="header-section" element={<HeaderSectionAdminPage />} />
-=======
               <Route path="dashboard/courses" element={<CoursesPage />} />
               <Route path="course/:id" element={<CourseDetailPage />} />
               <Route path="course/:id/edit" element={<CourseFormPage />} />
@@ -65,7 +55,8 @@
               <Route path="course/:courseId/section/form" element={<SectionFormPage />} />
               <Route path="course/:courseId/section/:sectionId/edit" element={<SectionFormPage />} />
               <Route path="course/:courseId/section/content/:contentId" element={<ContentPage />} />
->>>>>>> 775fb842
+              <Route path="header-section" element={<HeaderSectionAdminPage />} />
+              
               <Route path="analytics" element={
                 <div className="p-6">
                   <h1 className="text-2xl font-bold">Analíticas</h1>
