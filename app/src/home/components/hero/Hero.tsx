import React, { useEffect, useState } from 'react';
import { motion } from 'framer-motion';
<<<<<<< HEAD
import { ArrowRight, Play, Code, GitBranch, Star, Coffee, Zap } from 'lucide-react';
=======
import { ArrowRight, Play, Code, GitBranch, Star, Zap } from 'lucide-react';
>>>>>>> 2c402d5c

// Interfaces
interface HeaderSection {
  id: number;
  image: string;
  title: string;
  slogan: string;
  about: string;
  buttonName: string;
  buttonLink: string;
  adminId: number;
  createdAt: string;
  updatedAt: string;
}

const Hero: React.FC = () => {
  const [headerSection, setHeaderSection] = useState<HeaderSection | null>(null);
  const [loading, setLoading] = useState(true);
<<<<<<< HEAD
  const [error, setError] = useState<string | null>(null);
=======
>>>>>>> 2c402d5c
  const [currentTextIndex, setCurrentTextIndex] = useState(0);

  const animatedTexts = [
    'Code. Learn. Build.',
    'From Zero to Hero',
    'Real Projects',
    'Expert Mentorship'
  ];

  useEffect(() => {
    const fetchHeaderSection = async () => {
      try {
        setLoading(true);
<<<<<<< HEAD
        setError(null);
=======
>>>>>>> 2c402d5c

        const response = await fetch(`${import.meta.env.VITE_API_URL}/header-sections`);
        
        if (!response.ok) {
          throw new Error(`Error ${response.status}: ${response.statusText}`);
        }

        const data = await response.json();
        
        if (data.status === 'success' && data.data && Array.isArray(data.data) && data.data.length > 0) {
          setHeaderSection(data.data[0]);
        } else {
          setHeaderSection(null);
        }
<<<<<<< HEAD
      } catch (err) {
        setError(err instanceof Error ? err.message : 'Error desconocido');
=======
      } catch {
        // Error en la carga de datos - usar datos por defecto
>>>>>>> 2c402d5c
        setHeaderSection(null);
      } finally {
        setLoading(false);
      }
    };

    fetchHeaderSection();
  }, []);

  useEffect(() => {
    const interval = setInterval(() => {
      setCurrentTextIndex((prev) => (prev + 1) % animatedTexts.length);
    }, 3000);

    return () => clearInterval(interval);
  }, []);

  // Datos por defecto
  const defaultData = {
    title: "Build Your Code Journey",
    slogan: "Code. Learn. Build.",
    about: "Master modern web development with hands-on projects, expert guidance, and real-world experience.",
    buttonName: "Start Coding",
    buttonLink: "/courses",
    image: "https://images.unsplash.com/photo-1517694712202-14dd9538aa97?ixlib=rb-4.0.3&auto=format&fit=crop&w=2340&q=80"
  };

  const heroData = headerSection ? {
    title: headerSection.title || defaultData.title,
    slogan: headerSection.slogan || defaultData.slogan,
    about: headerSection.about || defaultData.about,
    buttonName: headerSection.buttonName || defaultData.buttonName,
    buttonLink: headerSection.buttonLink || defaultData.buttonLink,
    image: headerSection.image || defaultData.image
  } : defaultData;

  if (loading) {
    return (
<<<<<<< HEAD
      <section className="relative min-h-[60vh] bg-white overflow-hidden">
        <div className="relative z-10 container mx-auto px-4 sm:px-6 lg:px-8 pt-16 sm:pt-20 pb-12 flex items-center justify-center min-h-[60vh]">
          <div className="animate-pulse text-center">
            <div className="h-6 sm:h-8 bg-gray-200 rounded-lg w-48 sm:w-72 mx-auto mb-3"></div>
            <div className="h-3 sm:h-4 bg-gray-200 rounded w-32 sm:w-48 mx-auto mb-4"></div>
            <div className="h-2 sm:h-3 bg-gray-200 rounded w-40 sm:w-56 mx-auto"></div>
=======
      <section className="relative py-20 bg-gradient-to-br from-slate-50 via-white to-blue-50 overflow-hidden">
        <div className="w-full max-w-7xl mx-auto px-6 lg:px-8">
          <div className="flex items-center justify-center min-h-[60vh]">
            <div className="animate-pulse text-center">
              <div className="h-8 bg-gray-200 rounded-lg w-72 mx-auto mb-4"></div>
              <div className="h-4 bg-gray-200 rounded w-48 mx-auto mb-6"></div>
              <div className="h-3 bg-gray-200 rounded w-56 mx-auto"></div>
            </div>
>>>>>>> 2c402d5c
          </div>
        </div>
      </section>
    );
  }

  return (
<<<<<<< HEAD
    <section className="relative min-h-[65vh] bg-white overflow-hidden">
      {/* Animated Background Pattern - More subtle */}
      <div className="absolute inset-0 opacity-5 sm:opacity-10">
        <div className="absolute inset-0" style={{
          backgroundImage: `url("data:image/svg+xml,%3Csvg width='60' height='60' viewBox='0 0 60 60' xmlns='http://www.w3.org/2000/svg'%3E%3Cg fill='none' fill-rule='evenodd'%3E%3Cg fill='%236366f1' fill-opacity='0.1'%3E%3Cpath d='M30 30c0-11.046 8.954-20 20-20s20 8.954 20 20-8.954 20-20 20-20-8.954-20-20zm0-20c-11.046 0-20 8.954-20 20s8.954 20 20 20 20-8.954 20-20-8.954-20-20-20z'/%3E%3C/g%3E%3C/g%3E%3C/svg%3E")`,
        }} />
      </div>

      {/* Floating Code Elements - Reduced */}
      <div className="absolute inset-0 overflow-hidden">
        {[...Array(3)].map((_, i) => (
          <motion.div
            key={i}
            className="absolute text-2xl sm:text-3xl opacity-5 text-indigo-400 font-mono"
            animate={{
              x: [0, 25 + i * 6, 0],
              y: [0, -25 - i * 4, 0],
              rotate: [0, 180, 360],
            }}
            transition={{
              duration: 12 + i * 3,
=======
    <section className="relative py-20 bg-gradient-to-br from-slate-50 via-white to-blue-50 overflow-hidden">
      {/* Animated Background Pattern */}
      <div className="absolute inset-0 opacity-30">
        <div className="absolute inset-0" style={{
          backgroundImage: `url("data:image/svg+xml,%3Csvg width='80' height='80' viewBox='0 0 80 80' xmlns='http://www.w3.org/2000/svg'%3E%3Cg fill='none' fill-rule='evenodd'%3E%3Cg fill='%236366f1' fill-opacity='0.05'%3E%3Cpath d='M40 40c0-11.046 8.954-20 20-20s20 8.954 20 20-8.954 20-20 20-20-8.954-20-20zm0-20c-11.046 0-20 8.954-20 20s8.954 20 20 20 20-8.954 20-20-8.954-20-20-20z'/%3E%3C/g%3E%3C/g%3E%3C/svg%3E")`,
        }} />
      </div>

      {/* Floating Code Elements */}
      <div className="absolute inset-0 overflow-hidden">
        {[...Array(4)].map((_, i) => (
          <motion.div
            key={i}
            className="absolute text-3xl opacity-10 text-indigo-500 font-mono"
            animate={{
              x: [0, 30 + i * 8, 0],
              y: [0, -30 - i * 6, 0],
              rotate: [0, 180, 360],
            }}
            transition={{
              duration: 15 + i * 3,
>>>>>>> 2c402d5c
              repeat: Infinity,
              delay: i * 2,
              ease: "linear"
            }}
            style={{
              left: `${Math.random() * 100}%`,
              top: `${Math.random() * 100}%`
            }}
          >
<<<<<<< HEAD
            {['</', '{}', '=>'][i]}
=======
            {['</', '{}', '=>', '()'][i]}
>>>>>>> 2c402d5c
          </motion.div>
        ))}
      </div>

<<<<<<< HEAD
      {/* Main Content - More compact */}
      <div className="relative z-10 container mx-auto px-4 sm:px-6 lg:px-8 pt-12 sm:pt-16 pb-8 sm:pb-12">
        <div className="grid lg:grid-cols-2 gap-6 lg:gap-12 items-center min-h-[55vh]">
=======
      {/* Main Content Container */}
      <div className="relative z-10 w-full max-w-7xl mx-auto px-6 lg:px-8">
        <div className="grid lg:grid-cols-2 gap-12 xl:gap-20 items-center min-h-[70vh]">
>>>>>>> 2c402d5c
          {/* Left Content */}
          <motion.div
            initial={{ opacity: 0, x: -50 }}
            animate={{ opacity: 1, x: 0 }}
            transition={{ duration: 0.8 }}
<<<<<<< HEAD
            className="space-y-4 sm:space-y-6 text-center lg:text-left"
=======
            className="space-y-8 text-center lg:text-left max-w-2xl mx-auto lg:mx-0"
>>>>>>> 2c402d5c
          >
            {/* Badge */}
            <motion.div
              initial={{ opacity: 0, y: 20 }}
              animate={{ opacity: 1, y: 0 }}
              transition={{ delay: 0.2 }}
<<<<<<< HEAD
              className="inline-flex items-center space-x-2 bg-gray-50 border border-gray-200 rounded-full px-3 py-1.5 text-gray-700 shadow-sm text-xs"
            >
              <GitBranch className="w-3 h-3" />
              <span className="font-medium">Developer Path</span>
              <Star className="w-3 h-3 text-yellow-500 fill-current" />
            </motion.div>

            {/* Main Title */}
            <div className="space-y-3 sm:space-y-4">
              <motion.h1 
                className="text-2xl sm:text-3xl md:text-4xl lg:text-5xl xl:text-6xl font-black text-gray-900 leading-tight"
=======
              className="inline-flex items-center space-x-2 bg-white/80 backdrop-blur-sm border border-gray-200 rounded-full px-4 py-2 text-gray-700 shadow-lg text-sm"
            >
              <GitBranch className="w-4 h-4" />
              <span className="font-semibold">Developer Path</span>
              <Star className="w-4 h-4 text-yellow-500 fill-current" />
            </motion.div>

            {/* Main Title */}
            <div className="space-y-6">
              <motion.h1 
                className="text-4xl sm:text-5xl lg:text-6xl xl:text-7xl font-black text-gray-900 leading-tight"
>>>>>>> 2c402d5c
                initial={{ opacity: 0, y: 20 }}
                animate={{ opacity: 1, y: 0 }}
                transition={{ delay: 0.3 }}
              >
                <span className="bg-gradient-to-r from-indigo-600 via-purple-600 to-pink-500 bg-clip-text text-transparent">
                  {heroData.title}
                </span>
              </motion.h1>
              
              {/* Animated Subtitle */}
<<<<<<< HEAD
              <div className="text-base sm:text-lg md:text-xl lg:text-2xl text-gray-600 h-8 sm:h-10 flex items-center justify-center lg:justify-start font-bold">
=======
              <div className="text-xl sm:text-2xl lg:text-3xl text-gray-600 h-12 flex items-center justify-center lg:justify-start font-bold">
>>>>>>> 2c402d5c
                <motion.span
                  key={currentTextIndex}
                  initial={{ opacity: 0, y: 20, scale: 0.8 }}
                  animate={{ opacity: 1, y: 0, scale: 1 }}
                  exit={{ opacity: 0, y: -20, scale: 1.2 }}
                  transition={{ duration: 0.6, ease: "backOut" }}
                  className="bg-gradient-to-r from-blue-500 to-purple-600 bg-clip-text text-transparent"
                >
                  {currentTextIndex === 0 ? heroData.slogan : animatedTexts[currentTextIndex]}
                </motion.span>
              </div>
            </div>

            {/* Description */}
            <motion.p 
<<<<<<< HEAD
              className="text-sm sm:text-base lg:text-lg text-gray-600 leading-relaxed max-w-lg mx-auto lg:mx-0 font-medium"
=======
              className="text-lg lg:text-xl text-gray-600 leading-relaxed font-medium max-w-xl mx-auto lg:mx-0"
>>>>>>> 2c402d5c
              initial={{ opacity: 0, y: 20 }}
              animate={{ opacity: 1, y: 0 }}
              transition={{ delay: 0.5 }}
            >
              {heroData.about}
            </motion.p>

            {/* CTA Buttons */}
            <motion.div 
<<<<<<< HEAD
              className="flex flex-col sm:flex-row gap-2 sm:gap-3 justify-center lg:justify-start"
=======
              className="flex flex-col sm:flex-row gap-4 justify-center lg:justify-start"
>>>>>>> 2c402d5c
              initial={{ opacity: 0, y: 20 }}
              animate={{ opacity: 1, y: 0 }}
              transition={{ delay: 0.6 }}
            >
              <motion.a
                href={heroData.buttonLink}
                whileHover={{ scale: 1.05, y: -2 }}
                whileTap={{ scale: 0.95 }}
<<<<<<< HEAD
                className="group inline-flex items-center justify-center px-5 sm:px-6 py-2.5 sm:py-3 bg-gradient-to-r from-indigo-600 to-purple-600 text-white font-bold rounded-xl hover:from-indigo-700 hover:to-purple-700 transition-all duration-300 shadow-lg hover:shadow-xl text-sm"
              >
                <span>{heroData.buttonName}</span>
                <ArrowRight className="ml-2 w-4 h-4 group-hover:translate-x-1 transition-transform" />
=======
                className="group inline-flex items-center justify-center px-8 py-4 bg-gradient-to-r from-indigo-600 to-purple-600 text-white font-bold rounded-2xl hover:from-indigo-700 hover:to-purple-700 transition-all duration-300 shadow-xl hover:shadow-2xl text-lg"
              >
                <span>{heroData.buttonName}</span>
                <ArrowRight className="ml-3 w-5 h-5 group-hover:translate-x-1 transition-transform" />
>>>>>>> 2c402d5c
              </motion.a>

              <motion.button
                whileHover={{ scale: 1.05, y: -2 }}
                whileTap={{ scale: 0.95 }}
<<<<<<< HEAD
                className="group inline-flex items-center justify-center px-5 sm:px-6 py-2.5 sm:py-3 bg-white border-2 border-gray-200 text-gray-700 font-bold rounded-xl hover:bg-gray-50 hover:border-indigo-300 transition-all duration-300 shadow-md hover:shadow-lg text-sm"
              >
                <Play className="mr-2 w-4 h-4 group-hover:scale-110 transition-transform" />
=======
                className="group inline-flex items-center justify-center px-8 py-4 bg-white/80 backdrop-blur-sm border-2 border-gray-200 text-gray-700 font-bold rounded-2xl hover:bg-white hover:border-indigo-300 transition-all duration-300 shadow-lg hover:shadow-xl text-lg"
              >
                <Play className="mr-3 w-5 h-5 group-hover:scale-110 transition-transform" />
>>>>>>> 2c402d5c
                <span>Demo</span>
              </motion.button>
            </motion.div>

            {/* Tech Stack Icons */}
            <motion.div 
<<<<<<< HEAD
              className="flex flex-col sm:flex-row items-center gap-2 sm:gap-3 pt-4 sm:pt-6 justify-center lg:justify-start"
=======
              className="flex flex-col sm:flex-row items-center gap-4 pt-8 justify-center lg:justify-start"
>>>>>>> 2c402d5c
              initial={{ opacity: 0, y: 20 }}
              animate={{ opacity: 1, y: 0 }}
              transition={{ delay: 0.7 }}
            >
<<<<<<< HEAD
              <span className="text-xs font-medium text-gray-500">Tech Stack:</span>
              <div className="flex gap-2">
                {['React', 'Node', 'TS', 'Next'].map((tech, i) => (
                  <motion.div
                    key={tech}
                    className="px-2 py-0.5 bg-gray-50 border border-gray-200 rounded text-xs font-mono font-bold text-gray-700"
=======
              <span className="text-sm font-semibold text-gray-500">Tech Stack:</span>
              <div className="flex gap-3">
                {['React', 'Node', 'TS', 'Next'].map((tech, i) => (
                  <motion.div
                    key={tech}
                    className="px-4 py-2 bg-white/80 backdrop-blur-sm border border-gray-200 rounded-xl text-sm font-mono font-bold text-gray-700 shadow-md"
>>>>>>> 2c402d5c
                    whileHover={{ scale: 1.1, y: -2 }}
                    initial={{ opacity: 0, y: 20 }}
                    animate={{ opacity: 1, y: 0 }}
                    transition={{ delay: 0.8 + i * 0.1 }}
                  >
                    {tech}
                  </motion.div>
                ))}
              </div>
            </motion.div>
          </motion.div>

<<<<<<< HEAD
          {/* Right Content - Compact Code Editor */}
=======
          {/* Right Content - Code Editor */}
>>>>>>> 2c402d5c
          <motion.div
            initial={{ opacity: 0, x: 50 }}
            animate={{ opacity: 1, x: 0 }}
            transition={{ duration: 0.8, delay: 0.4 }}
<<<<<<< HEAD
            className="relative order-first lg:order-last"
          >
            <div className="relative transform hover:rotate-0 lg:rotate-2 transition-transform duration-500">
              {/* Code Editor Window */}
              <div className="bg-gray-900 rounded-lg lg:rounded-xl shadow-xl overflow-hidden border border-gray-200 mx-2 sm:mx-4 lg:mx-0">
                {/* Window Header */}
                <div className="flex items-center justify-between px-3 sm:px-4 py-2 sm:py-2.5 bg-gray-800 border-b border-gray-700">
                  <div className="flex items-center space-x-2">
                    <div className="flex space-x-1">
                      <div className="w-2 h-2 bg-red-500 rounded-full"></div>
                      <div className="w-2 h-2 bg-yellow-500 rounded-full"></div>
                      <div className="w-2 h-2 bg-green-500 rounded-full"></div>
                    </div>
                    <div className="text-xs text-gray-300 font-mono">portfolio.tsx</div>
                  </div>
                  <div className="flex items-center space-x-1">
                    <GitBranch className="w-3 h-3 text-gray-400" />
                    <span className="text-xs text-gray-400">main</span>
=======
            className="relative order-first lg:order-last max-w-2xl mx-auto lg:mx-0"
          >
            <div className="relative transform hover:rotate-0 lg:rotate-1 transition-transform duration-500">
              {/* Code Editor Window */}
              <div className="bg-gray-900 rounded-2xl shadow-2xl overflow-hidden border border-gray-200 backdrop-blur-sm">
                {/* Window Header */}
                <div className="flex items-center justify-between px-6 py-4 bg-gray-800 border-b border-gray-700">
                  <div className="flex items-center space-x-4">
                    <div className="flex space-x-2">
                      <div className="w-3 h-3 bg-red-500 rounded-full"></div>
                      <div className="w-3 h-3 bg-yellow-500 rounded-full"></div>
                      <div className="w-3 h-3 bg-green-500 rounded-full"></div>
                    </div>
                    <div className="text-sm text-gray-300 font-mono">portfolio.tsx</div>
                  </div>
                  <div className="flex items-center space-x-2">
                    <GitBranch className="w-4 h-4 text-gray-400" />
                    <span className="text-sm text-gray-400">main</span>
>>>>>>> 2c402d5c
                  </div>
                </div>

                {/* Line Numbers & Code */}
                <div className="flex">
<<<<<<< HEAD
                  <div className="bg-gray-800 px-2 py-3 border-r border-gray-700">
                    {[1,2,3,4,5,6,7].map(num => (
                      <div key={num} className="text-gray-500 text-xs font-mono leading-4 text-right">
=======
                  <div className="bg-gray-800 px-4 py-6 border-r border-gray-700">
                    {[1,2,3,4,5,6,7,8].map(num => (
                      <div key={num} className="text-gray-500 text-sm font-mono leading-6 text-right">
>>>>>>> 2c402d5c
                        {num}
                      </div>
                    ))}
                  </div>
                  
<<<<<<< HEAD
                  <div className="p-3 font-mono text-xs space-y-0.5 flex-1">
=======
                  <div className="p-6 font-mono text-sm space-y-1 flex-1">
>>>>>>> 2c402d5c
                    <motion.div
                      initial={{ opacity: 0 }}
                      animate={{ opacity: 1 }}
                      transition={{ delay: 1.0 }}
                      className="text-pink-400"
                    >
                      <span className="text-purple-400">import</span> <span className="text-yellow-400">React</span> <span className="text-purple-400">from</span> <span className="text-green-400">'react'</span>
                    </motion.div>
                    <motion.div
                      initial={{ opacity: 0 }}
                      animate={{ opacity: 1 }}
                      transition={{ delay: 1.2 }}
                      className="text-blue-400"
                    >
                      <span className="text-purple-400">const</span> <span className="text-yellow-400">App</span> <span className="text-gray-300">=</span> <span className="text-blue-400">{'() => {'}</span>
                    </motion.div>
                    <motion.div
                      initial={{ opacity: 0 }}
                      animate={{ opacity: 1 }}
                      transition={{ delay: 1.4 }}
<<<<<<< HEAD
                      className="text-gray-300 ml-2"
=======
                      className="text-gray-300 ml-4"
>>>>>>> 2c402d5c
                    >
                      <span className="text-purple-400">return</span> (
                    </motion.div>
                    <motion.div
                      initial={{ opacity: 0 }}
                      animate={{ opacity: 1 }}
                      transition={{ delay: 1.6 }}
<<<<<<< HEAD
                      className="text-pink-400 ml-4"
                    >
                      &lt;<span className="text-blue-400">div</span> <span className="text-yellow-400">className</span>=<span className="text-green-400">"app"</span>&gt;
=======
                      className="text-pink-400 ml-8"
                    >
                      &lt;<span className="text-blue-400">div</span> <span className="text-yellow-400">className</span>=<span className="text-green-400">"hero"</span>&gt;
>>>>>>> 2c402d5c
                    </motion.div>
                    <motion.div
                      initial={{ opacity: 0 }}
                      animate={{ opacity: 1 }}
                      transition={{ delay: 1.8 }}
<<<<<<< HEAD
                      className="text-gray-300 ml-6"
                    >
                      <span className="text-green-400">"Hello World!"</span>
=======
                      className="text-gray-300 ml-12"
                    >
                      <span className="text-green-400">"Bienvenido!"</span>
>>>>>>> 2c402d5c
                    </motion.div>
                    <motion.div
                      initial={{ opacity: 0 }}
                      animate={{ opacity: 1 }}
                      transition={{ delay: 2.0 }}
<<<<<<< HEAD
                      className="text-pink-400 ml-4"
=======
                      className="text-pink-400 ml-8"
>>>>>>> 2c402d5c
                    >
                      &lt;/<span className="text-blue-400">div</span>&gt;
                    </motion.div>
                    <motion.div
                      initial={{ opacity: 0 }}
                      animate={{ opacity: 1 }}
                      transition={{ delay: 2.2 }}
<<<<<<< HEAD
                      className="text-gray-300 ml-2"
                    >
                      )
                    </motion.div>
=======
                      className="text-gray-300 ml-4"
                    >
                      )
                    </motion.div>
                    <motion.div
                      initial={{ opacity: 0 }}
                      animate={{ opacity: 1 }}
                      transition={{ delay: 2.4 }}
                      className="text-blue-400"
                    >
                      {'}'}
                    </motion.div>
>>>>>>> 2c402d5c
                  </div>
                </div>
              </div>

<<<<<<< HEAD
              {/* Floating Icons - Minimal */}
              <motion.div
                animate={{ y: [-6, 6, -6], rotate: [0, 5, 0] }}
                transition={{ duration: 4, repeat: Infinity }}
                className="absolute -top-2 sm:-top-3 -right-2 sm:-right-3 bg-gradient-to-r from-blue-500 to-purple-600 p-2 rounded-lg shadow-lg"
              >
                <Code className="w-3 h-3 sm:w-4 sm:h-4 text-white" />
              </motion.div>

              <motion.div
                animate={{ y: [6, -6, 6], rotate: [0, -5, 0] }}
                transition={{ duration: 3, repeat: Infinity, delay: 1 }}
                className="absolute -bottom-2 sm:-bottom-3 -left-2 sm:-left-3 bg-gradient-to-r from-pink-500 to-orange-500 p-2 rounded-lg shadow-lg"
              >
                <Zap className="w-3 h-3 sm:w-4 sm:h-4 text-white" />
=======
              {/* Floating Icons */}
              <motion.div
                animate={{ y: [-8, 8, -8], rotate: [0, 5, 0] }}
                transition={{ duration: 4, repeat: Infinity }}
                className="absolute -top-4 -right-4 bg-gradient-to-r from-blue-500 to-purple-600 p-3 rounded-xl shadow-lg"
              >
                <Code className="w-5 h-5 text-white" />
              </motion.div>

              <motion.div
                animate={{ y: [8, -8, 8], rotate: [0, -5, 0] }}
                transition={{ duration: 3, repeat: Infinity, delay: 1 }}
                className="absolute -bottom-4 -left-4 bg-gradient-to-r from-pink-500 to-orange-500 p-3 rounded-xl shadow-lg"
              >
                <Zap className="w-5 h-5 text-white" />
>>>>>>> 2c402d5c
              </motion.div>
            </div>
          </motion.div>
        </div>
      </div>
    </section>
  );
};

export default Hero;<|MERGE_RESOLUTION|>--- conflicted
+++ resolved
@@ -1,10 +1,6 @@
 import React, { useEffect, useState } from 'react';
 import { motion } from 'framer-motion';
-<<<<<<< HEAD
-import { ArrowRight, Play, Code, GitBranch, Star, Coffee, Zap } from 'lucide-react';
-=======
 import { ArrowRight, Play, Code, GitBranch, Star, Zap } from 'lucide-react';
->>>>>>> 2c402d5c
 
 // Interfaces
 interface HeaderSection {
@@ -23,10 +19,6 @@
 const Hero: React.FC = () => {
   const [headerSection, setHeaderSection] = useState<HeaderSection | null>(null);
   const [loading, setLoading] = useState(true);
-<<<<<<< HEAD
-  const [error, setError] = useState<string | null>(null);
-=======
->>>>>>> 2c402d5c
   const [currentTextIndex, setCurrentTextIndex] = useState(0);
 
   const animatedTexts = [
@@ -40,10 +32,6 @@
     const fetchHeaderSection = async () => {
       try {
         setLoading(true);
-<<<<<<< HEAD
-        setError(null);
-=======
->>>>>>> 2c402d5c
 
         const response = await fetch(`${import.meta.env.VITE_API_URL}/header-sections`);
         
@@ -58,13 +46,8 @@
         } else {
           setHeaderSection(null);
         }
-<<<<<<< HEAD
-      } catch (err) {
-        setError(err instanceof Error ? err.message : 'Error desconocido');
-=======
       } catch {
         // Error en la carga de datos - usar datos por defecto
->>>>>>> 2c402d5c
         setHeaderSection(null);
       } finally {
         setLoading(false);
@@ -103,14 +86,6 @@
 
   if (loading) {
     return (
-<<<<<<< HEAD
-      <section className="relative min-h-[60vh] bg-white overflow-hidden">
-        <div className="relative z-10 container mx-auto px-4 sm:px-6 lg:px-8 pt-16 sm:pt-20 pb-12 flex items-center justify-center min-h-[60vh]">
-          <div className="animate-pulse text-center">
-            <div className="h-6 sm:h-8 bg-gray-200 rounded-lg w-48 sm:w-72 mx-auto mb-3"></div>
-            <div className="h-3 sm:h-4 bg-gray-200 rounded w-32 sm:w-48 mx-auto mb-4"></div>
-            <div className="h-2 sm:h-3 bg-gray-200 rounded w-40 sm:w-56 mx-auto"></div>
-=======
       <section className="relative py-20 bg-gradient-to-br from-slate-50 via-white to-blue-50 overflow-hidden">
         <div className="w-full max-w-7xl mx-auto px-6 lg:px-8">
           <div className="flex items-center justify-center min-h-[60vh]">
@@ -119,7 +94,6 @@
               <div className="h-4 bg-gray-200 rounded w-48 mx-auto mb-6"></div>
               <div className="h-3 bg-gray-200 rounded w-56 mx-auto"></div>
             </div>
->>>>>>> 2c402d5c
           </div>
         </div>
       </section>
@@ -127,29 +101,6 @@
   }
 
   return (
-<<<<<<< HEAD
-    <section className="relative min-h-[65vh] bg-white overflow-hidden">
-      {/* Animated Background Pattern - More subtle */}
-      <div className="absolute inset-0 opacity-5 sm:opacity-10">
-        <div className="absolute inset-0" style={{
-          backgroundImage: `url("data:image/svg+xml,%3Csvg width='60' height='60' viewBox='0 0 60 60' xmlns='http://www.w3.org/2000/svg'%3E%3Cg fill='none' fill-rule='evenodd'%3E%3Cg fill='%236366f1' fill-opacity='0.1'%3E%3Cpath d='M30 30c0-11.046 8.954-20 20-20s20 8.954 20 20-8.954 20-20 20-20-8.954-20-20zm0-20c-11.046 0-20 8.954-20 20s8.954 20 20 20 20-8.954 20-20-8.954-20-20-20z'/%3E%3C/g%3E%3C/g%3E%3C/svg%3E")`,
-        }} />
-      </div>
-
-      {/* Floating Code Elements - Reduced */}
-      <div className="absolute inset-0 overflow-hidden">
-        {[...Array(3)].map((_, i) => (
-          <motion.div
-            key={i}
-            className="absolute text-2xl sm:text-3xl opacity-5 text-indigo-400 font-mono"
-            animate={{
-              x: [0, 25 + i * 6, 0],
-              y: [0, -25 - i * 4, 0],
-              rotate: [0, 180, 360],
-            }}
-            transition={{
-              duration: 12 + i * 3,
-=======
     <section className="relative py-20 bg-gradient-to-br from-slate-50 via-white to-blue-50 overflow-hidden">
       {/* Animated Background Pattern */}
       <div className="absolute inset-0 opacity-30">
@@ -171,7 +122,6 @@
             }}
             transition={{
               duration: 15 + i * 3,
->>>>>>> 2c402d5c
               repeat: Infinity,
               delay: i * 2,
               ease: "linear"
@@ -181,53 +131,26 @@
               top: `${Math.random() * 100}%`
             }}
           >
-<<<<<<< HEAD
-            {['</', '{}', '=>'][i]}
-=======
             {['</', '{}', '=>', '()'][i]}
->>>>>>> 2c402d5c
           </motion.div>
         ))}
       </div>
 
-<<<<<<< HEAD
-      {/* Main Content - More compact */}
-      <div className="relative z-10 container mx-auto px-4 sm:px-6 lg:px-8 pt-12 sm:pt-16 pb-8 sm:pb-12">
-        <div className="grid lg:grid-cols-2 gap-6 lg:gap-12 items-center min-h-[55vh]">
-=======
       {/* Main Content Container */}
       <div className="relative z-10 w-full max-w-7xl mx-auto px-6 lg:px-8">
         <div className="grid lg:grid-cols-2 gap-12 xl:gap-20 items-center min-h-[70vh]">
->>>>>>> 2c402d5c
           {/* Left Content */}
           <motion.div
             initial={{ opacity: 0, x: -50 }}
             animate={{ opacity: 1, x: 0 }}
             transition={{ duration: 0.8 }}
-<<<<<<< HEAD
-            className="space-y-4 sm:space-y-6 text-center lg:text-left"
-=======
             className="space-y-8 text-center lg:text-left max-w-2xl mx-auto lg:mx-0"
->>>>>>> 2c402d5c
           >
             {/* Badge */}
             <motion.div
               initial={{ opacity: 0, y: 20 }}
               animate={{ opacity: 1, y: 0 }}
               transition={{ delay: 0.2 }}
-<<<<<<< HEAD
-              className="inline-flex items-center space-x-2 bg-gray-50 border border-gray-200 rounded-full px-3 py-1.5 text-gray-700 shadow-sm text-xs"
-            >
-              <GitBranch className="w-3 h-3" />
-              <span className="font-medium">Developer Path</span>
-              <Star className="w-3 h-3 text-yellow-500 fill-current" />
-            </motion.div>
-
-            {/* Main Title */}
-            <div className="space-y-3 sm:space-y-4">
-              <motion.h1 
-                className="text-2xl sm:text-3xl md:text-4xl lg:text-5xl xl:text-6xl font-black text-gray-900 leading-tight"
-=======
               className="inline-flex items-center space-x-2 bg-white/80 backdrop-blur-sm border border-gray-200 rounded-full px-4 py-2 text-gray-700 shadow-lg text-sm"
             >
               <GitBranch className="w-4 h-4" />
@@ -239,7 +162,6 @@
             <div className="space-y-6">
               <motion.h1 
                 className="text-4xl sm:text-5xl lg:text-6xl xl:text-7xl font-black text-gray-900 leading-tight"
->>>>>>> 2c402d5c
                 initial={{ opacity: 0, y: 20 }}
                 animate={{ opacity: 1, y: 0 }}
                 transition={{ delay: 0.3 }}
@@ -250,11 +172,7 @@
               </motion.h1>
               
               {/* Animated Subtitle */}
-<<<<<<< HEAD
-              <div className="text-base sm:text-lg md:text-xl lg:text-2xl text-gray-600 h-8 sm:h-10 flex items-center justify-center lg:justify-start font-bold">
-=======
               <div className="text-xl sm:text-2xl lg:text-3xl text-gray-600 h-12 flex items-center justify-center lg:justify-start font-bold">
->>>>>>> 2c402d5c
                 <motion.span
                   key={currentTextIndex}
                   initial={{ opacity: 0, y: 20, scale: 0.8 }}
@@ -270,11 +188,7 @@
 
             {/* Description */}
             <motion.p 
-<<<<<<< HEAD
-              className="text-sm sm:text-base lg:text-lg text-gray-600 leading-relaxed max-w-lg mx-auto lg:mx-0 font-medium"
-=======
               className="text-lg lg:text-xl text-gray-600 leading-relaxed font-medium max-w-xl mx-auto lg:mx-0"
->>>>>>> 2c402d5c
               initial={{ opacity: 0, y: 20 }}
               animate={{ opacity: 1, y: 0 }}
               transition={{ delay: 0.5 }}
@@ -284,11 +198,7 @@
 
             {/* CTA Buttons */}
             <motion.div 
-<<<<<<< HEAD
-              className="flex flex-col sm:flex-row gap-2 sm:gap-3 justify-center lg:justify-start"
-=======
               className="flex flex-col sm:flex-row gap-4 justify-center lg:justify-start"
->>>>>>> 2c402d5c
               initial={{ opacity: 0, y: 20 }}
               animate={{ opacity: 1, y: 0 }}
               transition={{ delay: 0.6 }}
@@ -297,61 +207,35 @@
                 href={heroData.buttonLink}
                 whileHover={{ scale: 1.05, y: -2 }}
                 whileTap={{ scale: 0.95 }}
-<<<<<<< HEAD
-                className="group inline-flex items-center justify-center px-5 sm:px-6 py-2.5 sm:py-3 bg-gradient-to-r from-indigo-600 to-purple-600 text-white font-bold rounded-xl hover:from-indigo-700 hover:to-purple-700 transition-all duration-300 shadow-lg hover:shadow-xl text-sm"
-              >
-                <span>{heroData.buttonName}</span>
-                <ArrowRight className="ml-2 w-4 h-4 group-hover:translate-x-1 transition-transform" />
-=======
                 className="group inline-flex items-center justify-center px-8 py-4 bg-gradient-to-r from-indigo-600 to-purple-600 text-white font-bold rounded-2xl hover:from-indigo-700 hover:to-purple-700 transition-all duration-300 shadow-xl hover:shadow-2xl text-lg"
               >
                 <span>{heroData.buttonName}</span>
                 <ArrowRight className="ml-3 w-5 h-5 group-hover:translate-x-1 transition-transform" />
->>>>>>> 2c402d5c
               </motion.a>
 
               <motion.button
                 whileHover={{ scale: 1.05, y: -2 }}
                 whileTap={{ scale: 0.95 }}
-<<<<<<< HEAD
-                className="group inline-flex items-center justify-center px-5 sm:px-6 py-2.5 sm:py-3 bg-white border-2 border-gray-200 text-gray-700 font-bold rounded-xl hover:bg-gray-50 hover:border-indigo-300 transition-all duration-300 shadow-md hover:shadow-lg text-sm"
-              >
-                <Play className="mr-2 w-4 h-4 group-hover:scale-110 transition-transform" />
-=======
                 className="group inline-flex items-center justify-center px-8 py-4 bg-white/80 backdrop-blur-sm border-2 border-gray-200 text-gray-700 font-bold rounded-2xl hover:bg-white hover:border-indigo-300 transition-all duration-300 shadow-lg hover:shadow-xl text-lg"
               >
                 <Play className="mr-3 w-5 h-5 group-hover:scale-110 transition-transform" />
->>>>>>> 2c402d5c
                 <span>Demo</span>
               </motion.button>
             </motion.div>
 
             {/* Tech Stack Icons */}
             <motion.div 
-<<<<<<< HEAD
-              className="flex flex-col sm:flex-row items-center gap-2 sm:gap-3 pt-4 sm:pt-6 justify-center lg:justify-start"
-=======
               className="flex flex-col sm:flex-row items-center gap-4 pt-8 justify-center lg:justify-start"
->>>>>>> 2c402d5c
               initial={{ opacity: 0, y: 20 }}
               animate={{ opacity: 1, y: 0 }}
               transition={{ delay: 0.7 }}
             >
-<<<<<<< HEAD
-              <span className="text-xs font-medium text-gray-500">Tech Stack:</span>
-              <div className="flex gap-2">
-                {['React', 'Node', 'TS', 'Next'].map((tech, i) => (
-                  <motion.div
-                    key={tech}
-                    className="px-2 py-0.5 bg-gray-50 border border-gray-200 rounded text-xs font-mono font-bold text-gray-700"
-=======
               <span className="text-sm font-semibold text-gray-500">Tech Stack:</span>
               <div className="flex gap-3">
                 {['React', 'Node', 'TS', 'Next'].map((tech, i) => (
                   <motion.div
                     key={tech}
                     className="px-4 py-2 bg-white/80 backdrop-blur-sm border border-gray-200 rounded-xl text-sm font-mono font-bold text-gray-700 shadow-md"
->>>>>>> 2c402d5c
                     whileHover={{ scale: 1.1, y: -2 }}
                     initial={{ opacity: 0, y: 20 }}
                     animate={{ opacity: 1, y: 0 }}
@@ -364,35 +248,11 @@
             </motion.div>
           </motion.div>
 
-<<<<<<< HEAD
-          {/* Right Content - Compact Code Editor */}
-=======
           {/* Right Content - Code Editor */}
->>>>>>> 2c402d5c
           <motion.div
             initial={{ opacity: 0, x: 50 }}
             animate={{ opacity: 1, x: 0 }}
             transition={{ duration: 0.8, delay: 0.4 }}
-<<<<<<< HEAD
-            className="relative order-first lg:order-last"
-          >
-            <div className="relative transform hover:rotate-0 lg:rotate-2 transition-transform duration-500">
-              {/* Code Editor Window */}
-              <div className="bg-gray-900 rounded-lg lg:rounded-xl shadow-xl overflow-hidden border border-gray-200 mx-2 sm:mx-4 lg:mx-0">
-                {/* Window Header */}
-                <div className="flex items-center justify-between px-3 sm:px-4 py-2 sm:py-2.5 bg-gray-800 border-b border-gray-700">
-                  <div className="flex items-center space-x-2">
-                    <div className="flex space-x-1">
-                      <div className="w-2 h-2 bg-red-500 rounded-full"></div>
-                      <div className="w-2 h-2 bg-yellow-500 rounded-full"></div>
-                      <div className="w-2 h-2 bg-green-500 rounded-full"></div>
-                    </div>
-                    <div className="text-xs text-gray-300 font-mono">portfolio.tsx</div>
-                  </div>
-                  <div className="flex items-center space-x-1">
-                    <GitBranch className="w-3 h-3 text-gray-400" />
-                    <span className="text-xs text-gray-400">main</span>
-=======
             className="relative order-first lg:order-last max-w-2xl mx-auto lg:mx-0"
           >
             <div className="relative transform hover:rotate-0 lg:rotate-1 transition-transform duration-500">
@@ -411,31 +271,20 @@
                   <div className="flex items-center space-x-2">
                     <GitBranch className="w-4 h-4 text-gray-400" />
                     <span className="text-sm text-gray-400">main</span>
->>>>>>> 2c402d5c
                   </div>
                 </div>
 
                 {/* Line Numbers & Code */}
                 <div className="flex">
-<<<<<<< HEAD
-                  <div className="bg-gray-800 px-2 py-3 border-r border-gray-700">
-                    {[1,2,3,4,5,6,7].map(num => (
-                      <div key={num} className="text-gray-500 text-xs font-mono leading-4 text-right">
-=======
                   <div className="bg-gray-800 px-4 py-6 border-r border-gray-700">
                     {[1,2,3,4,5,6,7,8].map(num => (
                       <div key={num} className="text-gray-500 text-sm font-mono leading-6 text-right">
->>>>>>> 2c402d5c
                         {num}
                       </div>
                     ))}
                   </div>
                   
-<<<<<<< HEAD
-                  <div className="p-3 font-mono text-xs space-y-0.5 flex-1">
-=======
                   <div className="p-6 font-mono text-sm space-y-1 flex-1">
->>>>>>> 2c402d5c
                     <motion.div
                       initial={{ opacity: 0 }}
                       animate={{ opacity: 1 }}
@@ -456,11 +305,7 @@
                       initial={{ opacity: 0 }}
                       animate={{ opacity: 1 }}
                       transition={{ delay: 1.4 }}
-<<<<<<< HEAD
-                      className="text-gray-300 ml-2"
-=======
                       className="text-gray-300 ml-4"
->>>>>>> 2c402d5c
                     >
                       <span className="text-purple-400">return</span> (
                     </motion.div>
@@ -468,39 +313,23 @@
                       initial={{ opacity: 0 }}
                       animate={{ opacity: 1 }}
                       transition={{ delay: 1.6 }}
-<<<<<<< HEAD
-                      className="text-pink-400 ml-4"
-                    >
-                      &lt;<span className="text-blue-400">div</span> <span className="text-yellow-400">className</span>=<span className="text-green-400">"app"</span>&gt;
-=======
                       className="text-pink-400 ml-8"
                     >
                       &lt;<span className="text-blue-400">div</span> <span className="text-yellow-400">className</span>=<span className="text-green-400">"hero"</span>&gt;
->>>>>>> 2c402d5c
                     </motion.div>
                     <motion.div
                       initial={{ opacity: 0 }}
                       animate={{ opacity: 1 }}
                       transition={{ delay: 1.8 }}
-<<<<<<< HEAD
-                      className="text-gray-300 ml-6"
-                    >
-                      <span className="text-green-400">"Hello World!"</span>
-=======
                       className="text-gray-300 ml-12"
                     >
                       <span className="text-green-400">"Bienvenido!"</span>
->>>>>>> 2c402d5c
                     </motion.div>
                     <motion.div
                       initial={{ opacity: 0 }}
                       animate={{ opacity: 1 }}
                       transition={{ delay: 2.0 }}
-<<<<<<< HEAD
-                      className="text-pink-400 ml-4"
-=======
                       className="text-pink-400 ml-8"
->>>>>>> 2c402d5c
                     >
                       &lt;/<span className="text-blue-400">div</span>&gt;
                     </motion.div>
@@ -508,12 +337,6 @@
                       initial={{ opacity: 0 }}
                       animate={{ opacity: 1 }}
                       transition={{ delay: 2.2 }}
-<<<<<<< HEAD
-                      className="text-gray-300 ml-2"
-                    >
-                      )
-                    </motion.div>
-=======
                       className="text-gray-300 ml-4"
                     >
                       )
@@ -526,28 +349,10 @@
                     >
                       {'}'}
                     </motion.div>
->>>>>>> 2c402d5c
                   </div>
                 </div>
               </div>
 
-<<<<<<< HEAD
-              {/* Floating Icons - Minimal */}
-              <motion.div
-                animate={{ y: [-6, 6, -6], rotate: [0, 5, 0] }}
-                transition={{ duration: 4, repeat: Infinity }}
-                className="absolute -top-2 sm:-top-3 -right-2 sm:-right-3 bg-gradient-to-r from-blue-500 to-purple-600 p-2 rounded-lg shadow-lg"
-              >
-                <Code className="w-3 h-3 sm:w-4 sm:h-4 text-white" />
-              </motion.div>
-
-              <motion.div
-                animate={{ y: [6, -6, 6], rotate: [0, -5, 0] }}
-                transition={{ duration: 3, repeat: Infinity, delay: 1 }}
-                className="absolute -bottom-2 sm:-bottom-3 -left-2 sm:-left-3 bg-gradient-to-r from-pink-500 to-orange-500 p-2 rounded-lg shadow-lg"
-              >
-                <Zap className="w-3 h-3 sm:w-4 sm:h-4 text-white" />
-=======
               {/* Floating Icons */}
               <motion.div
                 animate={{ y: [-8, 8, -8], rotate: [0, 5, 0] }}
@@ -563,7 +368,6 @@
                 className="absolute -bottom-4 -left-4 bg-gradient-to-r from-pink-500 to-orange-500 p-3 rounded-xl shadow-lg"
               >
                 <Zap className="w-5 h-5 text-white" />
->>>>>>> 2c402d5c
               </motion.div>
             </div>
           </motion.div>
