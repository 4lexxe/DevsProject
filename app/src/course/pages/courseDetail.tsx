--- conflicted
+++ resolved
@@ -7,32 +7,6 @@
 import SectionList from '../components/courses/SectionList';
 import { Course } from '../interfaces/viewnerCourseInterface';
 
-<<<<<<< HEAD
-interface Module {
-  id: number;
-  title: string;
-  description: string;
-  order: number;
-  courseId: number;
-}
-
-interface Course {
-  id: number;
-  title: string;
-  image: string;
-  summary: string;
-  category: string;
-  about: string;
-  relatedCareerType: string;
-  learningOutcomes: string[];
-  isActive: boolean;
-  isInDevelopment: boolean;
-  adminId: number; 
-  createdAt: string;
-  modules: Module[];
-}
-=======
->>>>>>> 70559567
 
 const CourseDetails: React.FC = () => {
   const { id } = useParams<{ id: string }>();
