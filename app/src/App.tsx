--- conflicted
+++ resolved
@@ -1,15 +1,7 @@
-<<<<<<< HEAD
-import React from 'react';
-import { BrowserRouter as Router, Routes, Route } from 'react-router-dom';
-import { AuthProvider } from './auth/contexts/AuthContext';
-// Importación de todos los estilos
-import '@/shared/assets/styles/main.css';
-=======
 import {
   BrowserRouter as Router,
   Routes,
   Route,
-  Navigate,
 } from "react-router-dom";
 import { AuthProvider } from "./auth/contexts/AuthContext";
 import { ReactFlowProvider } from "reactflow";
@@ -20,34 +12,21 @@
 import '@xyflow/react/dist/style.css';
 import "@/shared/assets/styles/roadmap.css";
 
->>>>>>> 14335afa
 // Importación de los componentes
 import DefaultLayout from "./shared/layouts/defaultLayout";
 import Home from "./home/home";
 
-<<<<<<< HEAD
 import { CoursesPage, CourseFormPage, CourseDetail, QuizPage, Profile, SectionsFormPage }from '@/course/index';
-=======
-import QuizPage from "./course/pages/QuizPage";
-import { CoursesPage } from "@/course/index";
-import { CourseFormPage } from "@/course/index";
-import { CourseDetail } from "./course/index";
->>>>>>> 14335afa
 
 import { LoginPage, RegisterPage } from "./auth/auth";
 
-<<<<<<< HEAD
 import LearnRoute from './learnroute/pages/LearnRoute';
 import ResourcePage from './recourse/pages/resources/resourcePages';
 import CreateResourceForm from './recourse/pages/form/CreateResourceForm';
 import ResourceDetailsPage from './recourse/pages/resourceDetails/ResourceDetailsPage';
 import ProtectedRoute from './auth/contexts/ProtectedRoute'; // Importa el componente de protección
-=======
-import Profile from "./course/pages/Profile";
 
-import LearnRoute from "./learnroute/pages/LearnRoute";
 
-import ResourcePage from "./recourse/pages/resourcePages";
 import RoadmapEditor from "./learnroute/components/RoadmapEditor";
 import Roadmap from "./learnroute/pages/RoadMap";
 import { Toaster } from 'react-hot-toast';
@@ -61,7 +40,6 @@
     },
   },
 });
->>>>>>> 14335afa
 
 function App() {
   return (
@@ -79,8 +57,6 @@
             <Route path="/quiz/:contentId" element={<QuizPage />} />
             <Route path="login" element={<LoginPage />} />
             <Route path="register" element={<RegisterPage />} />
-<<<<<<< HEAD
-            <Route path="/ruta-aprendizaje" element={< LearnRoute/>} />            
             <Route path='course/form' element = {<CourseFormPage/>} />
             <Route path='course/sections/form' element = { <SectionsFormPage/> } />
             <Route path="/recursos" element={<ResourcePage />} />
@@ -91,9 +67,6 @@
             </Route>
 
             <Route path="/resources/:id" element={<ResourceDetailsPage />} />
-=======
-            <Route path="course/form" element={<CourseFormPage />} />
-            <Route path="/recursos" element={<ResourcePage />} />
             <Route 
               path="/ruta-aprendizaje" 
               element={
@@ -128,7 +101,6 @@
                 </ReactFlowProvider>
               } 
             />
->>>>>>> 14335afa
           </Route>
         </Routes>
       </AuthProvider>
