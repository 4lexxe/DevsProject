import {
  BrowserRouter as Router,
  Routes,
  Route,
} from "react-router-dom";
import { AuthProvider } from "./user/contexts/AuthContext";
import { ReactFlowProvider } from "reactflow";
import { QueryClient, QueryClientProvider } from '@tanstack/react-query';

// Importación de los componentes
import DefaultLayout from "./shared/layouts/defaultLayout";
import Home from "./home/home";

import "@/shared/assets/styles/main.css";

import { CoursesPage, CourseFormPage, CourseDetail, QuizPage, Profile, SectionFormPage, ContentPage }from '@/course/index';

import { LoginPage, RegisterPage } from "./user/auth";
import AboutUs from "./shared/components/navigation/AboutUs";

import LearnRoute from './learnroute/pages/LearnRoute';
import ResourcePage from './recourse/pages/resources/resourcePages';
import CreateResourceForm from './recourse/pages/form/CreateResourceForm';
import ResourceDetailsPage from './recourse/pages/resourceDetails/ResourceDetailsPage';
import ProtectedRoute from './user/contexts/ProtectedRoute'; // Importa el componente de protección
import ProtectedRouteAdmin from './user/contexts/ProtectRouteAdmin';

import RoadmapEditor from "./learnroute/components/RoadmapEditor";
import Roadmap from "./learnroute/pages/RoadMap";
import { Toaster } from 'react-hot-toast';
import NotFound from "./shared/components/NotFound";

import { PlansPage, SuccessPage, MySuscription, DetailsFormPage } from "./subscription/index";
<<<<<<< HEAD

import CartPage from "./payment/pages/CartPage";
import MyOrdersAndPayments from "./payment/pages/MyOrdersAndPayments";
import MyCoursesPage from "./payment/pages/MyCourses";
import CourseDiscountEvent from "./payment/pages/CourseDiscountEvent";
import DiscountEventsList from "./payment/pages/DiscountEventsList";
import MyCourse from "./payment/pages/MyCourse";
=======
>>>>>>> 8831fed5

const queryClient = new QueryClient({
  defaultOptions: {
    queries: {
      refetchOnWindowFocus: false,
      retry: 1
    },
  },
});


function App() {
  return (
    <QueryClientProvider client={queryClient}>
      <Router>
        <Toaster />
        <AuthProvider>
          <Routes>
            <Route path="/" element={<DefaultLayout />}>
              <Route index element={<Home />} />
              <Route path="/profile" element={<Profile />} />
              <Route path="cursos" element={<CoursesPage />} />
              <Route path="/course/:id" element={<CourseDetail />} />
              <Route path="login" element={<LoginPage />} />
              <Route path="register" element={<RegisterPage />} />
              <Route path="/ruta-aprendizaje" element={<LearnRoute />} />
              <Route path='/course/form' element={<CourseFormPage />} />
              <Route path='/course/:id/form' element={<CourseFormPage />} />
              <Route path='course/:courseId/section/form' element={<SectionFormPage />} />
              <Route path='course/:courseId/section/:sectionId/form' element={<SectionFormPage />} />
              <Route path="/recursos" element={<ResourcePage />} />
              <Route path='/course/:courseId/section/content/:contentId' element={<ContentPage />} />
              <Route path="/course/section/content/:contentId/quiz" element={<QuizPage />} />
              <Route path='/courses/category/:categoryId' element={<CoursesPage activeByCategory={true} />} />
              
              <Route path="/plans" element={<PlansPage />} />
              <Route path="/subscription/success" element={<SuccessPage />} />
              <Route path="/subscription" element={<MySuscription />} />
              <Route path="/subscription/plan/:id/form/details" element={<DetailsFormPage />} />

<<<<<<< HEAD
              {/* Rutas de pago y carrito */}
              <Route path="/cart" element={<CartPage />} />
              <Route path="/user/orders" element={<MyOrdersAndPayments />} />
              <Route path="/my-courses" element={<MyCoursesPage />} />
              <Route path="/discount-events" element={<DiscountEventsList />} />
              <Route path="/discount-events/create" element={<CourseDiscountEvent />} />
              <Route path="/discount-events/edit" element={<CourseDiscountEvent />} />
              <Route path="/my-course/:id" element={<MyCourse />} />
=======
>>>>>>> 8831fed5
              {/* Rutas públicas */}

              {/* Rutas protegidas */}
              <Route element={<ProtectedRoute />}>
                <Route path="/resources/create" element={<CreateResourceForm />} />
              </Route>

              <Route path="/resources/:id/edit" element={<CreateResourceForm />} />
              <Route path="/resources/:id" element={<ResourceDetailsPage />} />
              <Route path="/roadmaps/:id" element={<Roadmap />} />

              <Route element={<ProtectedRouteAdmin allowedRoles={['superadmin', 'privileged']} />}>
                <Route path="/editor-roadmap" element={<ReactFlowProvider><RoadmapEditor /></ReactFlowProvider>} />
              </Route>


              <Route path="/editor-roadmap/:id" element={<ReactFlowProvider><RoadmapEditor /></ReactFlowProvider>} />
              <Route path="/sobre-nosotros" element={<AboutUs />} />
              <Route path="/not-found" element={<NotFound />} />
              <Route path="*" element={<NotFound />} />
            </Route>
          </Routes>
        </AuthProvider>
      </Router>
    </QueryClientProvider>
  );
}

export default App;<|MERGE_RESOLUTION|>--- conflicted
+++ resolved
@@ -31,7 +31,6 @@
 import NotFound from "./shared/components/NotFound";
 
 import { PlansPage, SuccessPage, MySuscription, DetailsFormPage } from "./subscription/index";
-<<<<<<< HEAD
 
 import CartPage from "./payment/pages/CartPage";
 import MyOrdersAndPayments from "./payment/pages/MyOrdersAndPayments";
@@ -39,8 +38,6 @@
 import CourseDiscountEvent from "./payment/pages/CourseDiscountEvent";
 import DiscountEventsList from "./payment/pages/DiscountEventsList";
 import MyCourse from "./payment/pages/MyCourse";
-=======
->>>>>>> 8831fed5
 
 const queryClient = new QueryClient({
   defaultOptions: {
@@ -76,12 +73,12 @@
               <Route path="/course/section/content/:contentId/quiz" element={<QuizPage />} />
               <Route path='/courses/category/:categoryId' element={<CoursesPage activeByCategory={true} />} />
               
+              
               <Route path="/plans" element={<PlansPage />} />
               <Route path="/subscription/success" element={<SuccessPage />} />
               <Route path="/subscription" element={<MySuscription />} />
               <Route path="/subscription/plan/:id/form/details" element={<DetailsFormPage />} />
 
-<<<<<<< HEAD
               {/* Rutas de pago y carrito */}
               <Route path="/cart" element={<CartPage />} />
               <Route path="/user/orders" element={<MyOrdersAndPayments />} />
@@ -90,8 +87,6 @@
               <Route path="/discount-events/create" element={<CourseDiscountEvent />} />
               <Route path="/discount-events/edit" element={<CourseDiscountEvent />} />
               <Route path="/my-course/:id" element={<MyCourse />} />
-=======
->>>>>>> 8831fed5
               {/* Rutas públicas */}
 
               {/* Rutas protegidas */}
